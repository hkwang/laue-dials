--- conflicted
+++ resolved
@@ -7,11 +7,8 @@
 """
 
 import logging
-<<<<<<< HEAD
+import sys
 import time
-=======
-import sys
->>>>>>> 7d9883b0
 
 from dials.array_family import flex
 from dials.array_family.flex import reflection_table
